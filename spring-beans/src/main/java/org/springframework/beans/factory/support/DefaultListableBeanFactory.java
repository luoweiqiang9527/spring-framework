--- conflicted
+++ resolved
@@ -1514,12 +1514,7 @@
 		} else if (ObjectFactory.class == descriptor.getDependencyType() ||
 				ObjectProvider.class == descriptor.getDependencyType()) {
 			return new DependencyObjectProvider(descriptor, requestingBeanName);
-<<<<<<< HEAD
-		} else if (javaxInjectProviderClass == descriptor.getDependencyType()) {
-=======
-		}
-		else if (jakartaInjectProviderClass == descriptor.getDependencyType()) {
->>>>>>> 2b9b5810
+		} else if (jakartaInjectProviderClass == descriptor.getDependencyType()) {
 			return new Jsr330Factory().createDependencyProvider(descriptor, requestingBeanName);
 		} else if (descriptor.supportsLazyResolution()) {
 			Object result = getAutowireCandidateResolver().getLazyResolutionProxyIfNecessary(
