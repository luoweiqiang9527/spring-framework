/*
 * Copyright 2002-2024 the original author or authors.
 *
 * Licensed under the Apache License, Version 2.0 (the "License");
 * you may not use this file except in compliance with the License.
 * You may obtain a copy of the License at
 *
 *      https://www.apache.org/licenses/LICENSE-2.0
 *
 * Unless required by applicable law or agreed to in writing, software
 * distributed under the License is distributed on an "AS IS" BASIS,
 * WITHOUT WARRANTIES OR CONDITIONS OF ANY KIND, either express or implied.
 * See the License for the specific language governing permissions and
 * limitations under the License.
 */

package org.springframework.http;

import java.io.Serializable;
import java.net.InetSocketAddress;
import java.net.URI;
import java.nio.charset.Charset;
import java.nio.charset.CharsetEncoder;
import java.nio.charset.StandardCharsets;
import java.text.DecimalFormat;
import java.text.DecimalFormatSymbols;
import java.time.Duration;
import java.time.Instant;
import java.time.ZoneId;
import java.time.ZonedDateTime;
import java.time.format.DateTimeFormatter;
import java.time.format.DateTimeParseException;
import java.util.AbstractSet;
import java.util.ArrayList;
import java.util.Base64;
import java.util.Collection;
import java.util.Collections;
<<<<<<< HEAD
=======
import java.util.Iterator;
import java.util.LinkedHashSet;
>>>>>>> 9b3cb153
import java.util.List;
import java.util.Locale;
import java.util.Map;
import java.util.Objects;
import java.util.Set;
import java.util.StringJoiner;
import java.util.function.BiConsumer;
import java.util.stream.Collectors;

import org.springframework.lang.Nullable;
import org.springframework.util.Assert;
import org.springframework.util.CollectionUtils;
import org.springframework.util.LinkedCaseInsensitiveMap;
import org.springframework.util.LinkedMultiValueMap;
import org.springframework.util.MultiValueMap;
import org.springframework.util.StringUtils;

/**
 * A data structure representing HTTP request or response headers, mapping String header names
 * to a list of String values, also offering accessors for common application-level data types.
 *
 * <p>In addition to the regular methods defined by {@link Map}, this class offers many common
 * convenience methods, for example:
 * <ul>
 * <li>{@link #getFirst(String)} returns the first value associated with a given header name</li>
 * <li>{@link #add(String, String)} adds a header value to the list of values for a header name</li>
 * <li>{@link #set(String, String)} sets the header value to a single string value</li>
 * </ul>
 *
 * <p>Note that {@code HttpHeaders} instances created by the default constructor
 * treat header names in a case-insensitive manner. Instances created with the
 * {@link #HttpHeaders(MultiValueMap)} constructor like those instantiated
 * internally by the framework to adapt to existing HTTP headers data structures
 * do guarantee per-header get/set/add operations to be case-insensitive as
 * mandated by the HTTP specification. However, it is not necessarily the case
 * for operations that deal with the collection as a whole (like {@code size()},
 * {@code values()}, {@code keySet()} and {@code entrySet()}). Prefer using
 * {@link #headerSet()} for these cases.
 *
 * <p>Some backing implementations can store header names in a case-sensitive
 * manner, which will lead to duplicates during the entrySet() iteration where
 * multiple occurrences of a header name can surface depending on letter casing
 * but each such entry has the full {@code List} of values. &mdash; This can be
 * problematic for example when copying headers into a new instance by iterating
 * over the old instance's {@code entrySet()} and using
 * {@link #addAll(String, List)} rather than {@link #put(String, List)}.
 *
 * @author Arjen Poutsma
 * @author Sebastien Deleuze
 * @author Brian Clozel
 * @author Juergen Hoeller
 * @author Josh Long
 * @author Sam Brannen
 * @author Simon Baslé
 * @since 3.0
 */
public class HttpHeaders implements MultiValueMap<String, String>, Serializable {

	private static final long serialVersionUID = -8578554704772377436L;


	/**
	 * The HTTP {@code Accept} header field name.
	 * @see <a href="https://tools.ietf.org/html/rfc7231#section-5.3.2">Section 5.3.2 of RFC 7231</a>
	 */
	public static final String ACCEPT = "Accept";
	/**
	 * The HTTP {@code Accept-Charset} header field name.
	 * @see <a href="https://tools.ietf.org/html/rfc7231#section-5.3.3">Section 5.3.3 of RFC 7231</a>
	 */
	public static final String ACCEPT_CHARSET = "Accept-Charset";
	/**
	 * The HTTP {@code Accept-Encoding} header field name.
	 * @see <a href="https://tools.ietf.org/html/rfc7231#section-5.3.4">Section 5.3.4 of RFC 7231</a>
	 */
	public static final String ACCEPT_ENCODING = "Accept-Encoding";
	/**
	 * The HTTP {@code Accept-Language} header field name.
	 * @see <a href="https://tools.ietf.org/html/rfc7231#section-5.3.5">Section 5.3.5 of RFC 7231</a>
	 */
	public static final String ACCEPT_LANGUAGE = "Accept-Language";
	/**
	 * The HTTP {@code Accept-Patch} header field name.
	 * @since 5.3.6
	 * @see <a href="https://tools.ietf.org/html/rfc5789#section-3.1">Section 3.1 of RFC 5789</a>
	 */
	public static final String ACCEPT_PATCH = "Accept-Patch";
	/**
	 * The HTTP {@code Accept-Ranges} header field name.
	 * @see <a href="https://tools.ietf.org/html/rfc7233#section-2.3">Section 5.3.5 of RFC 7233</a>
	 */
	public static final String ACCEPT_RANGES = "Accept-Ranges";
	/**
	 * The CORS {@code Access-Control-Allow-Credentials} response header field name.
	 * @see <a href="https://www.w3.org/TR/cors/">CORS W3C recommendation</a>
	 */
	public static final String ACCESS_CONTROL_ALLOW_CREDENTIALS = "Access-Control-Allow-Credentials";
	/**
	 * The CORS {@code Access-Control-Allow-Headers} response header field name.
	 * @see <a href="https://www.w3.org/TR/cors/">CORS W3C recommendation</a>
	 */
	public static final String ACCESS_CONTROL_ALLOW_HEADERS = "Access-Control-Allow-Headers";
	/**
	 * The CORS {@code Access-Control-Allow-Methods} response header field name.
	 * @see <a href="https://www.w3.org/TR/cors/">CORS W3C recommendation</a>
	 */
	public static final String ACCESS_CONTROL_ALLOW_METHODS = "Access-Control-Allow-Methods";
	/**
	 * The CORS {@code Access-Control-Allow-Origin} response header field name.
	 * @see <a href="https://www.w3.org/TR/cors/">CORS W3C recommendation</a>
	 */
	public static final String ACCESS_CONTROL_ALLOW_ORIGIN = "Access-Control-Allow-Origin";
	/**
	 * The CORS {@code Access-Control-Expose-Headers} response header field name.
	 * @see <a href="https://www.w3.org/TR/cors/">CORS W3C recommendation</a>
	 */
	public static final String ACCESS_CONTROL_EXPOSE_HEADERS = "Access-Control-Expose-Headers";
	/**
	 * The CORS {@code Access-Control-Max-Age} response header field name.
	 * @see <a href="https://www.w3.org/TR/cors/">CORS W3C recommendation</a>
	 */
	public static final String ACCESS_CONTROL_MAX_AGE = "Access-Control-Max-Age";
	/**
	 * The CORS {@code Access-Control-Request-Headers} request header field name.
	 * @see <a href="https://www.w3.org/TR/cors/">CORS W3C recommendation</a>
	 */
	public static final String ACCESS_CONTROL_REQUEST_HEADERS = "Access-Control-Request-Headers";
	/**
	 * The CORS {@code Access-Control-Request-Method} request header field name.
	 * @see <a href="https://www.w3.org/TR/cors/">CORS W3C recommendation</a>
	 */
	public static final String ACCESS_CONTROL_REQUEST_METHOD = "Access-Control-Request-Method";
	/**
	 * The HTTP {@code Age} header field name.
	 * @see <a href="https://tools.ietf.org/html/rfc7234#section-5.1">Section 5.1 of RFC 7234</a>
	 */
	public static final String AGE = "Age";
	/**
	 * The HTTP {@code Allow} header field name.
	 * @see <a href="https://tools.ietf.org/html/rfc7231#section-7.4.1">Section 7.4.1 of RFC 7231</a>
	 */
	public static final String ALLOW = "Allow";
	/**
	 * The HTTP {@code Authorization} header field name.
	 * @see <a href="https://tools.ietf.org/html/rfc7235#section-4.2">Section 4.2 of RFC 7235</a>
	 */
	public static final String AUTHORIZATION = "Authorization";
	/**
	 * The HTTP {@code Cache-Control} header field name.
	 * @see <a href="https://tools.ietf.org/html/rfc7234#section-5.2">Section 5.2 of RFC 7234</a>
	 */
	public static final String CACHE_CONTROL = "Cache-Control";
	/**
	 * The HTTP {@code Connection} header field name.
	 * @see <a href="https://tools.ietf.org/html/rfc7230#section-6.1">Section 6.1 of RFC 7230</a>
	 */
	public static final String CONNECTION = "Connection";
	/**
	 * The HTTP {@code Content-Encoding} header field name.
	 * @see <a href="https://tools.ietf.org/html/rfc7231#section-3.1.2.2">Section 3.1.2.2 of RFC 7231</a>
	 */
	public static final String CONTENT_ENCODING = "Content-Encoding";
	/**
	 * The HTTP {@code Content-Disposition} header field name.
	 * @see <a href="https://tools.ietf.org/html/rfc6266">RFC 6266</a>
	 */
	public static final String CONTENT_DISPOSITION = "Content-Disposition";
	/**
	 * The HTTP {@code Content-Language} header field name.
	 * @see <a href="https://tools.ietf.org/html/rfc7231#section-3.1.3.2">Section 3.1.3.2 of RFC 7231</a>
	 */
	public static final String CONTENT_LANGUAGE = "Content-Language";
	/**
	 * The HTTP {@code Content-Length} header field name.
	 * @see <a href="https://tools.ietf.org/html/rfc7230#section-3.3.2">Section 3.3.2 of RFC 7230</a>
	 */
	public static final String CONTENT_LENGTH = "Content-Length";
	/**
	 * The HTTP {@code Content-Location} header field name.
	 * @see <a href="https://tools.ietf.org/html/rfc7231#section-3.1.4.2">Section 3.1.4.2 of RFC 7231</a>
	 */
	public static final String CONTENT_LOCATION = "Content-Location";
	/**
	 * The HTTP {@code Content-Range} header field name.
	 * @see <a href="https://tools.ietf.org/html/rfc7233#section-4.2">Section 4.2 of RFC 7233</a>
	 */
	public static final String CONTENT_RANGE = "Content-Range";
	/**
	 * The HTTP {@code Content-Type} header field name.
	 * @see <a href="https://tools.ietf.org/html/rfc7231#section-3.1.1.5">Section 3.1.1.5 of RFC 7231</a>
	 */
	public static final String CONTENT_TYPE = "Content-Type";
	/**
	 * The HTTP {@code Cookie} header field name.
	 * @see <a href="https://tools.ietf.org/html/rfc2109#section-4.3.4">Section 4.3.4 of RFC 2109</a>
	 */
	public static final String COOKIE = "Cookie";
	/**
	 * The HTTP {@code Date} header field name.
	 * @see <a href="https://tools.ietf.org/html/rfc7231#section-7.1.1.2">Section 7.1.1.2 of RFC 7231</a>
	 */
	public static final String DATE = "Date";
	/**
	 * The HTTP {@code ETag} header field name.
	 * @see <a href="https://tools.ietf.org/html/rfc7232#section-2.3">Section 2.3 of RFC 7232</a>
	 */
	public static final String ETAG = "ETag";
	/**
	 * The HTTP {@code Expect} header field name.
	 * @see <a href="https://tools.ietf.org/html/rfc7231#section-5.1.1">Section 5.1.1 of RFC 7231</a>
	 */
	public static final String EXPECT = "Expect";
	/**
	 * The HTTP {@code Expires} header field name.
	 * @see <a href="https://tools.ietf.org/html/rfc7234#section-5.3">Section 5.3 of RFC 7234</a>
	 */
	public static final String EXPIRES = "Expires";
	/**
	 * The HTTP {@code From} header field name.
	 * @see <a href="https://tools.ietf.org/html/rfc7231#section-5.5.1">Section 5.5.1 of RFC 7231</a>
	 */
	public static final String FROM = "From";
	/**
	 * The HTTP {@code Host} header field name.
	 * @see <a href="https://tools.ietf.org/html/rfc7230#section-5.4">Section 5.4 of RFC 7230</a>
	 */
	public static final String HOST = "Host";
	/**
	 * The HTTP {@code If-Match} header field name.
	 * @see <a href="https://tools.ietf.org/html/rfc7232#section-3.1">Section 3.1 of RFC 7232</a>
	 */
	public static final String IF_MATCH = "If-Match";
	/**
	 * The HTTP {@code If-Modified-Since} header field name.
	 * @see <a href="https://tools.ietf.org/html/rfc7232#section-3.3">Section 3.3 of RFC 7232</a>
	 */
	public static final String IF_MODIFIED_SINCE = "If-Modified-Since";
	/**
	 * The HTTP {@code If-None-Match} header field name.
	 * @see <a href="https://tools.ietf.org/html/rfc7232#section-3.2">Section 3.2 of RFC 7232</a>
	 */
	public static final String IF_NONE_MATCH = "If-None-Match";
	/**
	 * The HTTP {@code If-Range} header field name.
	 * @see <a href="https://tools.ietf.org/html/rfc7233#section-3.2">Section 3.2 of RFC 7233</a>
	 */
	public static final String IF_RANGE = "If-Range";
	/**
	 * The HTTP {@code If-Unmodified-Since} header field name.
	 * @see <a href="https://tools.ietf.org/html/rfc7232#section-3.4">Section 3.4 of RFC 7232</a>
	 */
	public static final String IF_UNMODIFIED_SINCE = "If-Unmodified-Since";
	/**
	 * The HTTP {@code Last-Modified} header field name.
	 * @see <a href="https://tools.ietf.org/html/rfc7232#section-2.2">Section 2.2 of RFC 7232</a>
	 */
	public static final String LAST_MODIFIED = "Last-Modified";
	/**
	 * The HTTP {@code Link} header field name.
	 * @see <a href="https://tools.ietf.org/html/rfc5988">RFC 5988</a>
	 */
	public static final String LINK = "Link";
	/**
	 * The HTTP {@code Location} header field name.
	 * @see <a href="https://tools.ietf.org/html/rfc7231#section-7.1.2">Section 7.1.2 of RFC 7231</a>
	 */
	public static final String LOCATION = "Location";
	/**
	 * The HTTP {@code Max-Forwards} header field name.
	 * @see <a href="https://tools.ietf.org/html/rfc7231#section-5.1.2">Section 5.1.2 of RFC 7231</a>
	 */
	public static final String MAX_FORWARDS = "Max-Forwards";
	/**
	 * The HTTP {@code Origin} header field name.
	 * @see <a href="https://tools.ietf.org/html/rfc6454">RFC 6454</a>
	 */
	public static final String ORIGIN = "Origin";
	/**
	 * The HTTP {@code Pragma} header field name.
	 * @see <a href="https://tools.ietf.org/html/rfc7234#section-5.4">Section 5.4 of RFC 7234</a>
	 */
	public static final String PRAGMA = "Pragma";
	/**
	 * The HTTP {@code Proxy-Authenticate} header field name.
	 * @see <a href="https://tools.ietf.org/html/rfc7235#section-4.3">Section 4.3 of RFC 7235</a>
	 */
	public static final String PROXY_AUTHENTICATE = "Proxy-Authenticate";
	/**
	 * The HTTP {@code Proxy-Authorization} header field name.
	 * @see <a href="https://tools.ietf.org/html/rfc7235#section-4.4">Section 4.4 of RFC 7235</a>
	 */
	public static final String PROXY_AUTHORIZATION = "Proxy-Authorization";
	/**
	 * The HTTP {@code Range} header field name.
	 * @see <a href="https://tools.ietf.org/html/rfc7233#section-3.1">Section 3.1 of RFC 7233</a>
	 */
	public static final String RANGE = "Range";
	/**
	 * The HTTP {@code Referer} header field name.
	 * @see <a href="https://tools.ietf.org/html/rfc7231#section-5.5.2">Section 5.5.2 of RFC 7231</a>
	 */
	public static final String REFERER = "Referer";
	/**
	 * The HTTP {@code Retry-After} header field name.
	 * @see <a href="https://tools.ietf.org/html/rfc7231#section-7.1.3">Section 7.1.3 of RFC 7231</a>
	 */
	public static final String RETRY_AFTER = "Retry-After";
	/**
	 * The HTTP {@code Server} header field name.
	 * @see <a href="https://tools.ietf.org/html/rfc7231#section-7.4.2">Section 7.4.2 of RFC 7231</a>
	 */
	public static final String SERVER = "Server";
	/**
	 * The HTTP {@code Set-Cookie} header field name.
	 * @see <a href="https://tools.ietf.org/html/rfc2109#section-4.2.2">Section 4.2.2 of RFC 2109</a>
	 */
	public static final String SET_COOKIE = "Set-Cookie";
	/**
	 * The HTTP {@code Set-Cookie2} header field name.
	 * @see <a href="https://tools.ietf.org/html/rfc2965">RFC 2965</a>
	 */
	public static final String SET_COOKIE2 = "Set-Cookie2";
	/**
	 * The HTTP {@code TE} header field name.
	 * @see <a href="https://tools.ietf.org/html/rfc7230#section-4.3">Section 4.3 of RFC 7230</a>
	 */
	public static final String TE = "TE";
	/**
	 * The HTTP {@code Trailer} header field name.
	 * @see <a href="https://tools.ietf.org/html/rfc7230#section-4.4">Section 4.4 of RFC 7230</a>
	 */
	public static final String TRAILER = "Trailer";
	/**
	 * The HTTP {@code Transfer-Encoding} header field name.
	 * @see <a href="https://tools.ietf.org/html/rfc7230#section-3.3.1">Section 3.3.1 of RFC 7230</a>
	 */
	public static final String TRANSFER_ENCODING = "Transfer-Encoding";
	/**
	 * The HTTP {@code Upgrade} header field name.
	 * @see <a href="https://tools.ietf.org/html/rfc7230#section-6.7">Section 6.7 of RFC 7230</a>
	 */
	public static final String UPGRADE = "Upgrade";
	/**
	 * The HTTP {@code User-Agent} header field name.
	 * @see <a href="https://tools.ietf.org/html/rfc7231#section-5.5.3">Section 5.5.3 of RFC 7231</a>
	 */
	public static final String USER_AGENT = "User-Agent";
	/**
	 * The HTTP {@code Vary} header field name.
	 * @see <a href="https://tools.ietf.org/html/rfc7231#section-7.1.4">Section 7.1.4 of RFC 7231</a>
	 */
	public static final String VARY = "Vary";
	/**
	 * The HTTP {@code Via} header field name.
	 * @see <a href="https://tools.ietf.org/html/rfc7230#section-5.7.1">Section 5.7.1 of RFC 7230</a>
	 */
	public static final String VIA = "Via";
	/**
	 * The HTTP {@code Warning} header field name.
	 * @see <a href="https://tools.ietf.org/html/rfc7234#section-5.5">Section 5.5 of RFC 7234</a>
	 */
	public static final String WARNING = "Warning";
	/**
	 * The HTTP {@code WWW-Authenticate} header field name.
	 * @see <a href="https://tools.ietf.org/html/rfc7235#section-4.1">Section 4.1 of RFC 7235</a>
	 */
	public static final String WWW_AUTHENTICATE = "WWW-Authenticate";


	/**
	 * An empty {@code HttpHeaders} instance (immutable).
	 * @since 5.0
	 */
	public static final HttpHeaders EMPTY = new ReadOnlyHttpHeaders(new LinkedMultiValueMap<>());

	private static final DecimalFormatSymbols DECIMAL_FORMAT_SYMBOLS = new DecimalFormatSymbols(Locale.ROOT);

	private static final ZoneId GMT = ZoneId.of("GMT");

	/**
	 * Date formats with time zone as specified in the HTTP RFC to use for formatting.
	 * @see <a href="https://tools.ietf.org/html/rfc7231#section-7.1.1.1">Section 7.1.1.1 of RFC 7231</a>
	 */
	private static final DateTimeFormatter DATE_FORMATTER = DateTimeFormatter.ofPattern("EEE, dd MMM yyyy HH:mm:ss zzz", Locale.US).withZone(GMT);

	/**
	 * Date formats with time zone as specified in the HTTP RFC to use for parsing.
	 * @see <a href="https://tools.ietf.org/html/rfc7231#section-7.1.1.1">Section 7.1.1.1 of RFC 7231</a>
	 */
	private static final DateTimeFormatter[] DATE_PARSERS = new DateTimeFormatter[] {
			DateTimeFormatter.RFC_1123_DATE_TIME,
			DateTimeFormatter.ofPattern("EEEE, dd-MMM-yy HH:mm:ss zzz", Locale.US),
			DateTimeFormatter.ofPattern("EEE MMM dd HH:mm:ss yyyy", Locale.US).withZone(GMT)
	};


	@SuppressWarnings("serial")
	final MultiValueMap<String, String> headers;


	/**
	 * Construct a new, empty instance of the {@code HttpHeaders} object
	 * using an underlying case-insensitive map.
	 */
	public HttpHeaders() {
		this(CollectionUtils.toMultiValueMap(new LinkedCaseInsensitiveMap<>(8, Locale.ROOT)));
	}

	/**
	 * Construct a new {@code HttpHeaders} instance backed by an existing map.
	 * <p>This constructor is available as an optimization for adapting to existing
	 * headers map structures, primarily for internal use within the framework.
	 * @param headers the headers map (expected to operate with case-insensitive keys)
	 * @since 5.1
	 */
	public HttpHeaders(MultiValueMap<String, String> headers) {
		Assert.notNull(headers, "MultiValueMap must not be null");
		if (headers == EMPTY) {
			this.headers = CollectionUtils.toMultiValueMap(new LinkedCaseInsensitiveMap<>(8, Locale.ENGLISH));
		}
		else if (headers instanceof HttpHeaders httpHeaders) {
			while (httpHeaders.headers instanceof HttpHeaders wrapped) {
				httpHeaders = wrapped;
			}
			this.headers = httpHeaders.headers;
		}
		else {
			this.headers = headers;
		}
	}


	/**
	 * Get the list of header values for the given header name, if any.
	 * @param headerName the header name
	 * @return the list of header values, or an empty list
	 * @since 5.2
	 */
	public List<String> getOrEmpty(Object headerName) {
		List<String> values = get(headerName);
		return (values != null ? values : Collections.emptyList());
	}

	/**
	 * Set the list of acceptable {@linkplain MediaType media types},
	 * as specified by the {@code Accept} header.
	 */
	public void setAccept(List<MediaType> acceptableMediaTypes) {
		set(ACCEPT, MediaType.toString(acceptableMediaTypes));
	}

	/**
	 * Return the list of acceptable {@linkplain MediaType media types},
	 * as specified by the {@code Accept} header.
	 * <p>Returns an empty list when the acceptable media types are unspecified.
	 */
	public List<MediaType> getAccept() {
		return MediaType.parseMediaTypes(get(ACCEPT));
	}

	/**
	 * Set the acceptable language ranges, as specified by the
	 * {@literal Accept-Language} header.
	 * @since 5.0
	 */
	public void setAcceptLanguage(List<Locale.LanguageRange> languages) {
		Assert.notNull(languages, "LanguageRange List must not be null");
		DecimalFormat decimal = new DecimalFormat("0.0", DECIMAL_FORMAT_SYMBOLS);
		List<String> values = languages.stream()
				.map(range ->
						range.getWeight() == Locale.LanguageRange.MAX_WEIGHT ?
								range.getRange() :
								range.getRange() + ";q=" + decimal.format(range.getWeight()))
				.toList();
		set(ACCEPT_LANGUAGE, toCommaDelimitedString(values));
	}

	/**
	 * Return the language ranges from the {@literal "Accept-Language"} header.
	 * <p>If you only need sorted, preferred locales only use
	 * {@link #getAcceptLanguageAsLocales()} or if you need to filter based on
	 * a list of supported locales you can pass the returned list to
	 * {@link Locale#filter(List, Collection)}.
	 * @throws IllegalArgumentException if the value cannot be converted to a language range
	 * @since 5.0
	 */
	public List<Locale.LanguageRange> getAcceptLanguage() {
		String value = getFirst(ACCEPT_LANGUAGE);
		if (StringUtils.hasText(value)) {
			try {
				return Locale.LanguageRange.parse(value);
			}
			catch (IllegalArgumentException ignored) {
				String[] tokens = StringUtils.tokenizeToStringArray(value, ",");
				for (int i = 0; i < tokens.length; i++) {
					tokens[i] = StringUtils.trimTrailingCharacter(tokens[i], ';');
				}
				value = StringUtils.arrayToCommaDelimitedString(tokens);
				return Locale.LanguageRange.parse(value);
			}
		}
		return Collections.emptyList();
	}

	/**
	 * Variant of {@link #setAcceptLanguage(List)} using {@link Locale}'s.
	 * @since 5.0
	 */
	public void setAcceptLanguageAsLocales(List<Locale> locales) {
		setAcceptLanguage(locales.stream()
				.map(locale -> new Locale.LanguageRange(locale.toLanguageTag()))
				.toList());
	}

	/**
	 * A variant of {@link #getAcceptLanguage()} that converts each
	 * {@link java.util.Locale.LanguageRange} to a {@link Locale}.
	 * @return the locales or an empty list
	 * @throws IllegalArgumentException if the value cannot be converted to a locale
	 * @since 5.0
	 */
	public List<Locale> getAcceptLanguageAsLocales() {
		List<Locale.LanguageRange> ranges = getAcceptLanguage();
		if (ranges.isEmpty()) {
			return Collections.emptyList();
		}

		List<Locale> locales = new ArrayList<>(ranges.size());
		for (Locale.LanguageRange range : ranges) {
			if (!range.getRange().startsWith("*")) {
				locales.add(Locale.forLanguageTag(range.getRange()));
			}
		}
		return locales;
	}

	/**
	 * Set the list of acceptable {@linkplain MediaType media types} for
	 * {@code PATCH} methods, as specified by the {@code Accept-Patch} header.
	 * @since 5.3.6
	 */
	public void setAcceptPatch(List<MediaType> mediaTypes) {
		set(ACCEPT_PATCH, MediaType.toString(mediaTypes));
	}

	/**
	 * Return the list of acceptable {@linkplain MediaType media types} for
	 * {@code PATCH} methods, as specified by the {@code Accept-Patch} header.
	 * <p>Returns an empty list when the acceptable media types are unspecified.
	 * @since 5.3.6
	 */
	public List<MediaType> getAcceptPatch() {
		return MediaType.parseMediaTypes(get(ACCEPT_PATCH));
	}

	/**
	 * Set the (new) value of the {@code Access-Control-Allow-Credentials} response header.
	 */
	public void setAccessControlAllowCredentials(boolean allowCredentials) {
		set(ACCESS_CONTROL_ALLOW_CREDENTIALS, Boolean.toString(allowCredentials));
	}

	/**
	 * Return the value of the {@code Access-Control-Allow-Credentials} response header.
	 */
	public boolean getAccessControlAllowCredentials() {
		return Boolean.parseBoolean(getFirst(ACCESS_CONTROL_ALLOW_CREDENTIALS));
	}

	/**
	 * Set the (new) value of the {@code Access-Control-Allow-Headers} response header.
	 */
	public void setAccessControlAllowHeaders(List<String> allowedHeaders) {
		set(ACCESS_CONTROL_ALLOW_HEADERS, toCommaDelimitedString(allowedHeaders));
	}

	/**
	 * Return the value of the {@code Access-Control-Allow-Headers} response header.
	 */
	public List<String> getAccessControlAllowHeaders() {
		return getValuesAsList(ACCESS_CONTROL_ALLOW_HEADERS);
	}

	/**
	 * Set the (new) value of the {@code Access-Control-Allow-Methods} response header.
	 */
	public void setAccessControlAllowMethods(List<HttpMethod> allowedMethods) {
		set(ACCESS_CONTROL_ALLOW_METHODS, StringUtils.collectionToCommaDelimitedString(allowedMethods));
	}

	/**
	 * Return the value of the {@code Access-Control-Allow-Methods} response header.
	 */
	public List<HttpMethod> getAccessControlAllowMethods() {
		String value = getFirst(ACCESS_CONTROL_ALLOW_METHODS);
		if (value != null) {
			String[] tokens = StringUtils.tokenizeToStringArray(value, ",");
			List<HttpMethod> result = new ArrayList<>(tokens.length);
			for (String token : tokens) {
				HttpMethod method = HttpMethod.valueOf(token);
				result.add(method);
			}
			return result;
		}
		else {
			return Collections.emptyList();
		}
	}

	/**
	 * Set the (new) value of the {@code Access-Control-Allow-Origin} response header.
	 */
	public void setAccessControlAllowOrigin(@Nullable String allowedOrigin) {
		setOrRemove(ACCESS_CONTROL_ALLOW_ORIGIN, allowedOrigin);
	}

	/**
	 * Return the value of the {@code Access-Control-Allow-Origin} response header.
	 */
	@Nullable
	public String getAccessControlAllowOrigin() {
		return getFieldValues(ACCESS_CONTROL_ALLOW_ORIGIN);
	}

	/**
	 * Set the (new) value of the {@code Access-Control-Expose-Headers} response header.
	 */
	public void setAccessControlExposeHeaders(List<String> exposedHeaders) {
		set(ACCESS_CONTROL_EXPOSE_HEADERS, toCommaDelimitedString(exposedHeaders));
	}

	/**
	 * Return the value of the {@code Access-Control-Expose-Headers} response header.
	 */
	public List<String> getAccessControlExposeHeaders() {
		return getValuesAsList(ACCESS_CONTROL_EXPOSE_HEADERS);
	}

	/**
	 * Set the (new) value of the {@code Access-Control-Max-Age} response header.
	 * @since 5.2
	 */
	public void setAccessControlMaxAge(Duration maxAge) {
		set(ACCESS_CONTROL_MAX_AGE, Long.toString(maxAge.getSeconds()));
	}

	/**
	 * Set the (new) value of the {@code Access-Control-Max-Age} response header.
	 */
	public void setAccessControlMaxAge(long maxAge) {
		set(ACCESS_CONTROL_MAX_AGE, Long.toString(maxAge));
	}

	/**
	 * Return the value of the {@code Access-Control-Max-Age} response header.
	 * <p>Returns -1 when the max age is unknown.
	 */
	public long getAccessControlMaxAge() {
		String value = getFirst(ACCESS_CONTROL_MAX_AGE);
		return (value != null ? Long.parseLong(value) : -1);
	}

	/**
	 * Set the (new) value of the {@code Access-Control-Request-Headers} request header.
	 */
	public void setAccessControlRequestHeaders(List<String> requestHeaders) {
		set(ACCESS_CONTROL_REQUEST_HEADERS, toCommaDelimitedString(requestHeaders));
	}

	/**
	 * Return the value of the {@code Access-Control-Request-Headers} request header.
	 */
	public List<String> getAccessControlRequestHeaders() {
		return getValuesAsList(ACCESS_CONTROL_REQUEST_HEADERS);
	}

	/**
	 * Set the (new) value of the {@code Access-Control-Request-Method} request header.
	 */
	public void setAccessControlRequestMethod(@Nullable HttpMethod requestMethod) {
		setOrRemove(ACCESS_CONTROL_REQUEST_METHOD, (requestMethod != null ? requestMethod.name() : null));
	}

	/**
	 * Return the value of the {@code Access-Control-Request-Method} request header.
	 */
	@Nullable
	public HttpMethod getAccessControlRequestMethod() {
		String requestMethod = getFirst(ACCESS_CONTROL_REQUEST_METHOD);
		if (requestMethod != null) {
			return HttpMethod.valueOf(requestMethod);
		}
		else {
			return null;
		}
	}

	/**
	 * Set the list of acceptable {@linkplain Charset charsets},
	 * as specified by the {@code Accept-Charset} header.
	 */
	public void setAcceptCharset(List<Charset> acceptableCharsets) {
		StringJoiner joiner = new StringJoiner(", ");
		for (Charset charset : acceptableCharsets) {
			joiner.add(charset.name().toLowerCase(Locale.ROOT));
		}
		set(ACCEPT_CHARSET, joiner.toString());
	}

	/**
	 * Return the list of acceptable {@linkplain Charset charsets},
	 * as specified by the {@code Accept-Charset} header.
	 */
	public List<Charset> getAcceptCharset() {
		String value = getFirst(ACCEPT_CHARSET);
		if (value != null) {
			String[] tokens = StringUtils.tokenizeToStringArray(value, ",");
			List<Charset> result = new ArrayList<>(tokens.length);
			for (String token : tokens) {
				int paramIdx = token.indexOf(';');
				String charsetName;
				if (paramIdx == -1) {
					charsetName = token;
				}
				else {
					charsetName = token.substring(0, paramIdx);
				}
				if (!charsetName.equals("*")) {
					result.add(Charset.forName(charsetName));
				}
			}
			return result;
		}
		else {
			return Collections.emptyList();
		}
	}

	/**
	 * Set the set of allowed {@link HttpMethod HTTP methods},
	 * as specified by the {@code Allow} header.
	 */
	public void setAllow(Set<HttpMethod> allowedMethods) {
		set(ALLOW, StringUtils.collectionToCommaDelimitedString(allowedMethods));
	}

	/**
	 * Return the set of allowed {@link HttpMethod HTTP methods},
	 * as specified by the {@code Allow} header.
	 * <p>Returns an empty set when the allowed methods are unspecified.
	 */
	public Set<HttpMethod> getAllow() {
		String value = getFirst(ALLOW);
		if (StringUtils.hasLength(value)) {
			String[] tokens = StringUtils.tokenizeToStringArray(value, ",");
			Set<HttpMethod> result = CollectionUtils.newLinkedHashSet(tokens.length);
			for (String token : tokens) {
				HttpMethod method = HttpMethod.valueOf(token);
				result.add(method);
			}
			return result;
		}
		else {
			return Collections.emptySet();
		}
	}

	/**
	 * Set the value of the {@linkplain #AUTHORIZATION Authorization} header to
	 * Basic Authentication based on the given username and password.
	 * <p>Note that this method only supports characters in the
	 * {@link StandardCharsets#ISO_8859_1 ISO-8859-1} character set.
	 * @param username the username
	 * @param password the password
	 * @throws IllegalArgumentException if either {@code user} or
	 * {@code password} contain characters that cannot be encoded to ISO-8859-1
	 * @since 5.1
	 * @see #setBasicAuth(String)
	 * @see #setBasicAuth(String, String, Charset)
	 * @see #encodeBasicAuth(String, String, Charset)
	 * @see <a href="https://tools.ietf.org/html/rfc7617">RFC 7617</a>
	 */
	public void setBasicAuth(String username, String password) {
		setBasicAuth(username, password, null);
	}

	/**
	 * Set the value of the {@linkplain #AUTHORIZATION Authorization} header to
	 * Basic Authentication based on the given username and password.
	 * @param username the username
	 * @param password the password
	 * @param charset the charset to use to convert the credentials into an octet
	 * sequence. Defaults to {@linkplain StandardCharsets#ISO_8859_1 ISO-8859-1}.
	 * @throws IllegalArgumentException if {@code username} or {@code password}
	 * contains characters that cannot be encoded to the given charset
	 * @since 5.1
	 * @see #setBasicAuth(String)
	 * @see #setBasicAuth(String, String)
	 * @see #encodeBasicAuth(String, String, Charset)
	 * @see <a href="https://tools.ietf.org/html/rfc7617">RFC 7617</a>
	 */
	public void setBasicAuth(String username, String password, @Nullable Charset charset) {
		setBasicAuth(encodeBasicAuth(username, password, charset));
	}

	/**
	 * Set the value of the {@linkplain #AUTHORIZATION Authorization} header to
	 * Basic Authentication based on the given {@linkplain #encodeBasicAuth
	 * encoded credentials}.
	 * <p>Favor this method over {@link #setBasicAuth(String, String)} and
	 * {@link #setBasicAuth(String, String, Charset)} if you wish to cache the
	 * encoded credentials.
	 * @param encodedCredentials the encoded credentials
	 * @throws IllegalArgumentException if supplied credentials string is
	 * {@code null} or blank
	 * @since 5.2
	 * @see #setBasicAuth(String, String)
	 * @see #setBasicAuth(String, String, Charset)
	 * @see #encodeBasicAuth(String, String, Charset)
	 * @see <a href="https://tools.ietf.org/html/rfc7617">RFC 7617</a>
	 */
	public void setBasicAuth(String encodedCredentials) {
		Assert.hasText(encodedCredentials, "'encodedCredentials' must not be null or blank");
		set(AUTHORIZATION, "Basic " + encodedCredentials);
	}

	/**
	 * Set the value of the {@linkplain #AUTHORIZATION Authorization} header to
	 * the given Bearer token.
	 * @param token the Base64 encoded token
	 * @since 5.1
	 * @see <a href="https://tools.ietf.org/html/rfc6750">RFC 6750</a>
	 */
	public void setBearerAuth(String token) {
		set(AUTHORIZATION, "Bearer " + token);
	}

	/**
	 * Set a configured {@link CacheControl} instance as the
	 * new value of the {@code Cache-Control} header.
	 * @since 5.0.5
	 */
	public void setCacheControl(CacheControl cacheControl) {
		setOrRemove(CACHE_CONTROL, cacheControl.getHeaderValue());
	}

	/**
	 * Set the (new) value of the {@code Cache-Control} header.
	 */
	public void setCacheControl(@Nullable String cacheControl) {
		setOrRemove(CACHE_CONTROL, cacheControl);
	}

	/**
	 * Return the value of the {@code Cache-Control} header.
	 */
	@Nullable
	public String getCacheControl() {
		return getFieldValues(CACHE_CONTROL);
	}

	/**
	 * Set the (new) value of the {@code Connection} header.
	 */
	public void setConnection(String connection) {
		set(CONNECTION, connection);
	}

	/**
	 * Set the (new) value of the {@code Connection} header.
	 */
	public void setConnection(List<String> connection) {
		set(CONNECTION, toCommaDelimitedString(connection));
	}

	/**
	 * Return the value of the {@code Connection} header.
	 */
	public List<String> getConnection() {
		return getValuesAsList(CONNECTION);
	}

	/**
	 * Set the {@code Content-Disposition} header when creating a
	 * {@code "multipart/form-data"} request.
	 * <p>Applications typically would not set this header directly but
	 * rather prepare a {@code MultiValueMap<String, Object>}, containing an
	 * Object or a {@link org.springframework.core.io.Resource} for each part,
	 * and then pass that to the {@code RestTemplate} or {@code WebClient}.
	 * @param name the control name
	 * @param filename the filename (may be {@code null})
	 * @see #getContentDisposition()
	 */
	public void setContentDispositionFormData(String name, @Nullable String filename) {
		Assert.notNull(name, "Name must not be null");
		ContentDisposition.Builder disposition = ContentDisposition.formData().name(name);
		if (StringUtils.hasText(filename)) {
			disposition.filename(filename);
		}
		setContentDisposition(disposition.build());
	}

	/**
	 * Set the {@literal Content-Disposition} header.
	 * <p>This could be used on a response to indicate if the content is
	 * expected to be displayed inline in the browser or as an attachment to be
	 * saved locally.
	 * <p>It can also be used for a {@code "multipart/form-data"} request.
	 * For more details see notes on {@link #setContentDispositionFormData}.
	 * @since 5.0
	 * @see #getContentDisposition()
	 */
	public void setContentDisposition(ContentDisposition contentDisposition) {
		set(CONTENT_DISPOSITION, contentDisposition.toString());
	}

	/**
	 * Return a parsed representation of the {@literal Content-Disposition} header.
	 * @since 5.0
	 * @see #setContentDisposition(ContentDisposition)
	 */
	public ContentDisposition getContentDisposition() {
		String contentDisposition = getFirst(CONTENT_DISPOSITION);
		if (StringUtils.hasText(contentDisposition)) {
			return ContentDisposition.parse(contentDisposition);
		}
		return ContentDisposition.empty();
	}

	/**
	 * Set the {@link Locale} of the content language,
	 * as specified by the {@literal Content-Language} header.
	 * <p>Use {@code put(CONTENT_LANGUAGE, list)} if you need
	 * to set multiple content languages.</p>
	 * @since 5.0
	 */
	public void setContentLanguage(@Nullable Locale locale) {
		setOrRemove(CONTENT_LANGUAGE, (locale != null ? locale.toLanguageTag() : null));
	}

	/**
	 * Get the first {@link Locale} of the content languages, as specified by the
	 * {@code Content-Language} header.
	 * <p>Use {@link #getValuesAsList(String)} if you need to get multiple content
	 * languages.
	 * @return the first {@code Locale} of the content languages, or {@code null}
	 * if unknown
	 * @since 5.0
	 */
	@Nullable
	public Locale getContentLanguage() {
		return getValuesAsList(CONTENT_LANGUAGE)
				.stream()
				.findFirst()
				.map(Locale::forLanguageTag)
				.orElse(null);
	}

	/**
	 * Set the length of the body in bytes, as specified by the
	 * {@code Content-Length} header.
	 * @param contentLength content length (greater than or equal to zero)
	 * @throws IllegalArgumentException if the content length is negative
	 */
	public void setContentLength(long contentLength) {
		if (contentLength < 0) {
			throw new IllegalArgumentException("Content-Length must be a non-negative number");
		}
		set(CONTENT_LENGTH, Long.toString(contentLength));
	}

	/**
	 * Return the length of the body in bytes, as specified by the
	 * {@code Content-Length} header.
	 * <p>Returns -1 when the content-length is unknown.
	 */
	public long getContentLength() {
		String value = getFirst(CONTENT_LENGTH);
		return (value != null ? Long.parseLong(value) : -1);
	}

	/**
	 * Set the {@linkplain MediaType media type} of the body,
	 * as specified by the {@code Content-Type} header.
	 */
	public void setContentType(@Nullable MediaType mediaType) {
		if (mediaType != null) {
			Assert.isTrue(!mediaType.isWildcardType(), "Content-Type cannot contain wildcard type '*'");
			Assert.isTrue(!mediaType.isWildcardSubtype(), "Content-Type cannot contain wildcard subtype '*'");
			set(CONTENT_TYPE, mediaType.toString());
		}
		else {
			remove(CONTENT_TYPE);
		}
	}

	/**
	 * Return the {@linkplain MediaType media type} of the body, as specified
	 * by the {@code Content-Type} header.
	 * <p>Returns {@code null} when the {@code Content-Type} header is not set.
	 * @throws InvalidMediaTypeException if the media type value cannot be parsed
	 */
	@Nullable
	public MediaType getContentType() {
		String value = getFirst(CONTENT_TYPE);
		return (StringUtils.hasLength(value) ? MediaType.parseMediaType(value) : null);
	}

	/**
	 * Set the date and time at which the message was created, as specified
	 * by the {@code Date} header.
	 * @since 5.2
	 */
	public void setDate(ZonedDateTime date) {
		setZonedDateTime(DATE, date);
	}

	/**
	 * Set the date and time at which the message was created, as specified
	 * by the {@code Date} header.
	 * @since 5.2
	 */
	public void setDate(Instant date) {
		setInstant(DATE, date);
	}

	/**
	 * Set the date and time at which the message was created, as specified
	 * by the {@code Date} header.
	 * <p>The date should be specified as the number of milliseconds since
	 * January 1, 1970 GMT.
	 */
	public void setDate(long date) {
		setDate(DATE, date);
	}

	/**
	 * Return the date and time at which the message was created, as specified
	 * by the {@code Date} header.
	 * <p>The date is returned as the number of milliseconds since
	 * January 1, 1970 GMT. Returns -1 when the date is unknown.
	 * @throws IllegalArgumentException if the value cannot be converted to a date
	 */
	public long getDate() {
		return getFirstDate(DATE);
	}

	/**
	 * Set the (new) entity tag of the body, as specified by the {@code ETag} header.
	 */
	public void setETag(@Nullable String tag) {
		if (tag != null) {
			set(ETAG, ETag.quoteETagIfNecessary(tag));
		}
		else {
			remove(ETAG);
		}
	}

	/**
	 * Return the entity tag of the body, as specified by the {@code ETag} header.
	 */
	@Nullable
	public String getETag() {
		return getFirst(ETAG);
	}

	/**
	 * Set the duration after which the message is no longer valid,
	 * as specified by the {@code Expires} header.
	 * @since 5.0.5
	 */
	public void setExpires(ZonedDateTime expires) {
		setZonedDateTime(EXPIRES, expires);
	}

	/**
	 * Set the date and time at which the message is no longer valid,
	 * as specified by the {@code Expires} header.
	 * @since 5.2
	 */
	public void setExpires(Instant expires) {
		setInstant(EXPIRES, expires);
	}

	/**
	 * Set the date and time at which the message is no longer valid,
	 * as specified by the {@code Expires} header.
	 * <p>The date should be specified as the number of milliseconds since
	 * January 1, 1970 GMT.
	 */
	public void setExpires(long expires) {
		setDate(EXPIRES, expires);
	}

	/**
	 * Return the date and time at which the message is no longer valid,
	 * as specified by the {@code Expires} header.
	 * <p>The date is returned as the number of milliseconds since
	 * January 1, 1970 GMT. Returns -1 when the date is unknown.
	 * @see #getFirstZonedDateTime(String)
	 */
	public long getExpires() {
		return getFirstDate(EXPIRES, false);
	}

	/**
	 * Set the (new) value of the {@code Host} header.
	 * <p>If the given {@linkplain InetSocketAddress#getPort() port} is {@code 0},
	 * the host header will only contain the
	 * {@linkplain InetSocketAddress#getHostString() host name}.
	 * @since 5.0
	 */
	public void setHost(@Nullable InetSocketAddress host) {
		if (host != null) {
			String value = host.getHostString();
			int port = host.getPort();
			if (port != 0) {
				value = value + ":" + port;
			}
			set(HOST, value);
		}
		else {
			remove(HOST);
		}
	}

	/**
	 * Return the value of the {@code Host} header, if available.
	 * <p>If the header value does not contain a port, the
	 * {@linkplain InetSocketAddress#getPort() port} in the returned address will
	 * be {@code 0}.
	 * @since 5.0
	 */
	@Nullable
	public InetSocketAddress getHost() {
		String value = getFirst(HOST);
		if (value == null) {
			return null;
		}

		String host = null;
		int port = 0;
		int separator = (value.startsWith("[") ? value.indexOf(':', value.indexOf(']')) : value.lastIndexOf(':'));
		if (separator != -1) {
			host = value.substring(0, separator);
			String portString = value.substring(separator + 1);
			try {
				port = Integer.parseInt(portString);
			}
			catch (NumberFormatException ex) {
				// ignore
			}
		}

		if (host == null) {
			host = value;
		}
		return InetSocketAddress.createUnresolved(host, port);
	}

	/**
	 * Set the (new) value of the {@code If-Match} header.
	 * @since 4.3
	 */
	public void setIfMatch(String ifMatch) {
		set(IF_MATCH, ifMatch);
	}

	/**
	 * Set the (new) value of the {@code If-Match} header.
	 * @since 4.3
	 */
	public void setIfMatch(List<String> ifMatchList) {
		set(IF_MATCH, toCommaDelimitedString(ifMatchList));
	}

	/**
	 * Return the value of the {@code If-Match} header.
	 * @throws IllegalArgumentException if parsing fails
	 * @since 4.3
	 */
	public List<String> getIfMatch() {
		return getETagValuesAsList(IF_MATCH);
	}

	/**
	 * Set the time the resource was last changed, as specified by the
	 * {@code Last-Modified} header.
	 * @since 5.1.4
	 */
	public void setIfModifiedSince(ZonedDateTime ifModifiedSince) {
		setZonedDateTime(IF_MODIFIED_SINCE, ifModifiedSince.withZoneSameInstant(GMT));
	}

	/**
	 * Set the time the resource was last changed, as specified by the
	 * {@code Last-Modified} header.
	 * @since 5.1.4
	 */
	public void setIfModifiedSince(Instant ifModifiedSince) {
		setInstant(IF_MODIFIED_SINCE, ifModifiedSince);
	}

	/**
	 * Set the (new) value of the {@code If-Modified-Since} header.
	 * <p>The date should be specified as the number of milliseconds since
	 * January 1, 1970 GMT.
	 */
	public void setIfModifiedSince(long ifModifiedSince) {
		setDate(IF_MODIFIED_SINCE, ifModifiedSince);
	}

	/**
	 * Return the value of the {@code If-Modified-Since} header.
	 * <p>The date is returned as the number of milliseconds since
	 * January 1, 1970 GMT. Returns -1 when the date is unknown.
	 * @see #getFirstZonedDateTime(String)
	 */
	public long getIfModifiedSince() {
		return getFirstDate(IF_MODIFIED_SINCE, false);
	}

	/**
	 * Set the (new) value of the {@code If-None-Match} header.
	 */
	public void setIfNoneMatch(String ifNoneMatch) {
		set(IF_NONE_MATCH, ifNoneMatch);
	}

	/**
	 * Set the (new) values of the {@code If-None-Match} header.
	 */
	public void setIfNoneMatch(List<String> ifNoneMatchList) {
		set(IF_NONE_MATCH, toCommaDelimitedString(ifNoneMatchList));
	}

	/**
	 * Return the value of the {@code If-None-Match} header.
	 * @throws IllegalArgumentException if parsing fails
	 */
	public List<String> getIfNoneMatch() {
		return getETagValuesAsList(IF_NONE_MATCH);
	}

	/**
	 * Set the time the resource was last changed, as specified by the
	 * {@code Last-Modified} header.
	 * @since 5.1.4
	 */
	public void setIfUnmodifiedSince(ZonedDateTime ifUnmodifiedSince) {
		setZonedDateTime(IF_UNMODIFIED_SINCE, ifUnmodifiedSince.withZoneSameInstant(GMT));
	}

	/**
	 * Set the time the resource was last changed, as specified by the
	 * {@code Last-Modified} header.
	 * @since 5.1.4
	 */
	public void setIfUnmodifiedSince(Instant ifUnmodifiedSince) {
		setInstant(IF_UNMODIFIED_SINCE, ifUnmodifiedSince);
	}

	/**
	 * Set the (new) value of the {@code If-Unmodified-Since} header.
	 * <p>The date should be specified as the number of milliseconds since
	 * January 1, 1970 GMT.
	 * @since 4.3
	 */
	public void setIfUnmodifiedSince(long ifUnmodifiedSince) {
		setDate(IF_UNMODIFIED_SINCE, ifUnmodifiedSince);
	}

	/**
	 * Return the value of the {@code If-Unmodified-Since} header.
	 * <p>The date is returned as the number of milliseconds since
	 * January 1, 1970 GMT. Returns -1 when the date is unknown.
	 * @since 4.3
	 * @see #getFirstZonedDateTime(String)
	 */
	public long getIfUnmodifiedSince() {
		return getFirstDate(IF_UNMODIFIED_SINCE, false);
	}

	/**
	 * Set the time the resource was last changed, as specified by the
	 * {@code Last-Modified} header.
	 * @since 5.1.4
	 */
	public void setLastModified(ZonedDateTime lastModified) {
		setZonedDateTime(LAST_MODIFIED, lastModified.withZoneSameInstant(GMT));
	}

	/**
	 * Set the time the resource was last changed, as specified by the
	 * {@code Last-Modified} header.
	 * @since 5.1.4
	 */
	public void setLastModified(Instant lastModified) {
		setInstant(LAST_MODIFIED, lastModified);
	}

	/**
	 * Set the time the resource was last changed, as specified by the
	 * {@code Last-Modified} header.
	 * <p>The date should be specified as the number of milliseconds since
	 * January 1, 1970 GMT.
	 */
	public void setLastModified(long lastModified) {
		setDate(LAST_MODIFIED, lastModified);
	}

	/**
	 * Return the time the resource was last changed, as specified by the
	 * {@code Last-Modified} header.
	 * <p>The date is returned as the number of milliseconds since
	 * January 1, 1970 GMT. Returns -1 when the date is unknown.
	 * @see #getFirstZonedDateTime(String)
	 */
	public long getLastModified() {
		return getFirstDate(LAST_MODIFIED, false);
	}

	/**
	 * Set the (new) location of a resource,
	 * as specified by the {@code Location} header.
	 */
	public void setLocation(@Nullable URI location) {
		setOrRemove(LOCATION, (location != null ? location.toASCIIString() : null));
	}

	/**
	 * Return the (new) location of a resource
	 * as specified by the {@code Location} header.
	 * <p>Returns {@code null} when the location is unknown.
	 */
	@Nullable
	public URI getLocation() {
		String value = getFirst(LOCATION);
		return (value != null ? URI.create(value) : null);
	}

	/**
	 * Set the (new) value of the {@code Origin} header.
	 */
	public void setOrigin(@Nullable String origin) {
		setOrRemove(ORIGIN, origin);
	}

	/**
	 * Return the value of the {@code Origin} header.
	 */
	@Nullable
	public String getOrigin() {
		return getFirst(ORIGIN);
	}

	/**
	 * Set the (new) value of the {@code Pragma} header.
	 */
	public void setPragma(@Nullable String pragma) {
		setOrRemove(PRAGMA, pragma);
	}

	/**
	 * Return the value of the {@code Pragma} header.
	 */
	@Nullable
	public String getPragma() {
		return getFirst(PRAGMA);
	}

	/**
	 * Sets the (new) value of the {@code Range} header.
	 */
	public void setRange(List<HttpRange> ranges) {
		String value = HttpRange.toString(ranges);
		set(RANGE, value);
	}

	/**
	 * Return the value of the {@code Range} header.
	 * <p>Returns an empty list when the range is unknown.
	 */
	public List<HttpRange> getRange() {
		String value = getFirst(RANGE);
		return HttpRange.parseRanges(value);
	}

	/**
	 * Set the (new) value of the {@code Upgrade} header.
	 */
	public void setUpgrade(@Nullable String upgrade) {
		setOrRemove(UPGRADE, upgrade);
	}

	/**
	 * Return the value of the {@code Upgrade} header.
	 */
	@Nullable
	public String getUpgrade() {
		return getFirst(UPGRADE);
	}

	/**
	 * Set the request header names (for example, "Accept-Language") for which the
	 * response is subject to content negotiation and variances based on the
	 * value of those request headers.
	 * @param requestHeaders the request header names
	 * @since 4.3
	 */
	public void setVary(List<String> requestHeaders) {
		set(VARY, toCommaDelimitedString(requestHeaders));
	}

	/**
	 * Return the request header names subject to content negotiation.
	 * @since 4.3
	 */
	public List<String> getVary() {
		return getValuesAsList(VARY);
	}

	/**
	 * Set the given date under the given header name after formatting it as a string
	 * using the RFC-1123 date-time formatter. The equivalent of
	 * {@link #set(String, String)} but for date headers.
	 * @since 5.0
	 */
	public void setZonedDateTime(String headerName, ZonedDateTime date) {
		set(headerName, DATE_FORMATTER.format(date));
	}

	/**
	 * Set the given date under the given header name after formatting it as a string
	 * using the RFC-1123 date-time formatter. The equivalent of
	 * {@link #set(String, String)} but for date headers.
	 * @since 5.1.4
	 */
	public void setInstant(String headerName, Instant date) {
		setZonedDateTime(headerName, ZonedDateTime.ofInstant(date, GMT));
	}

	/**
	 * Set the given date under the given header name after formatting it as a string
	 * using the RFC-1123 date-time formatter. The equivalent of
	 * {@link #set(String, String)} but for date headers.
	 * @since 3.2.4
	 * @see #setZonedDateTime(String, ZonedDateTime)
	 */
	public void setDate(String headerName, long date) {
		setInstant(headerName, Instant.ofEpochMilli(date));
	}

	/**
	 * Parse the first header value for the given header name as a date,
	 * return -1 if there is no value, or raise {@link IllegalArgumentException}
	 * if the value cannot be parsed as a date.
	 * @param headerName the header name
	 * @return the parsed date header, or -1 if none
	 * @since 3.2.4
	 * @see #getFirstZonedDateTime(String)
	 */
	public long getFirstDate(String headerName) {
		return getFirstDate(headerName, true);
	}

	/**
	 * Parse the first header value for the given header name as a date,
	 * return -1 if there is no value or also in case of an invalid value
	 * (if {@code rejectInvalid=false}), or raise {@link IllegalArgumentException}
	 * if the value cannot be parsed as a date.
	 * @param headerName the header name
	 * @param rejectInvalid whether to reject invalid values with an
	 * {@link IllegalArgumentException} ({@code true}) or rather return -1
	 * in that case ({@code false})
	 * @return the parsed date header, or -1 if none (or invalid)
	 * @see #getFirstZonedDateTime(String, boolean)
	 */
	private long getFirstDate(String headerName, boolean rejectInvalid) {
		ZonedDateTime zonedDateTime = getFirstZonedDateTime(headerName, rejectInvalid);
		return (zonedDateTime != null ? zonedDateTime.toInstant().toEpochMilli() : -1);
	}

	/**
	 * Parse the first header value for the given header name as a date,
	 * return {@code null} if there is no value, or raise {@link IllegalArgumentException}
	 * if the value cannot be parsed as a date.
	 * @param headerName the header name
	 * @return the parsed date header, or {@code null} if none
	 * @since 5.0
	 */
	@Nullable
	public ZonedDateTime getFirstZonedDateTime(String headerName) {
		return getFirstZonedDateTime(headerName, true);
	}

	/**
	 * Parse the first header value for the given header name as a date,
	 * return {@code null} if there is no value or also in case of an invalid value
	 * (if {@code rejectInvalid=false}), or raise {@link IllegalArgumentException}
	 * if the value cannot be parsed as a date.
	 * @param headerName the header name
	 * @param rejectInvalid whether to reject invalid values with an
	 * {@link IllegalArgumentException} ({@code true}) or rather return {@code null}
	 * in that case ({@code false})
	 * @return the parsed date header, or {@code null} if none (or invalid)
	 */
	@Nullable
	private ZonedDateTime getFirstZonedDateTime(String headerName, boolean rejectInvalid) {
		String headerValue = getFirst(headerName);
		if (headerValue == null) {
			// No header value sent at all
			return null;
		}
		if (headerValue.length() >= 3) {
			// Short "0" or "-1" like values are never valid HTTP date headers...
			// Let's only bother with DateTimeFormatter parsing for long enough values.

			// See https://stackoverflow.com/questions/12626699/if-modified-since-http-header-passed-by-ie9-includes-length
			int parametersIndex = headerValue.indexOf(';');
			if (parametersIndex != -1) {
				headerValue = headerValue.substring(0, parametersIndex);
			}

			for (DateTimeFormatter dateFormatter : DATE_PARSERS) {
				try {
					return ZonedDateTime.parse(headerValue, dateFormatter);
				}
				catch (DateTimeParseException ex) {
					// ignore
				}
			}

		}
		if (rejectInvalid) {
			throw new IllegalArgumentException("Cannot parse date value \"" + headerValue +
					"\" for \"" + headerName + "\" header");
		}
		return null;
	}

	/**
	 * Return all values of a given header name, even if this header is set
	 * multiple times.
	 * <p>This method supports double-quoted values, as described in
	 * <a href="https://www.rfc-editor.org/rfc/rfc9110.html#section-5.5-8">RFC
	 * 9110, section 5.5</a>.
	 * @param headerName the header name
	 * @return all associated values
	 * @since 4.3
	 */
	public List<String> getValuesAsList(String headerName) {
		List<String> values = get(headerName);
		if (values != null) {
			List<String> result = new ArrayList<>();
			for (String value : values) {
				if (value != null) {
					result.addAll(tokenizeQuoted(value));
				}
			}
			return result;
		}
		return Collections.emptyList();
	}

	private static List<String> tokenizeQuoted(String str) {
		List<String> tokens = new ArrayList<>();
		boolean quoted = false;
		boolean trim = true;
		StringBuilder builder = new StringBuilder(str.length());
		for (int i = 0; i < str.length(); ++i) {
			char ch = str.charAt(i);
			if (ch == '"') {
				if (builder.isEmpty()) {
					quoted = true;
				}
				else if (quoted) {
					quoted = false;
					trim = false;
				}
				else {
					builder.append(ch);
				}
			}
			else if (ch == '\\' && quoted && i < str.length() - 1) {
				builder.append(str.charAt(++i));
			}
			else if (ch == ',' && !quoted) {
				addToken(builder, tokens, trim);
				builder.setLength(0);
				trim = false;
			}
			else if (quoted || (!builder.isEmpty() && trim) || !Character.isWhitespace(ch)) {
				builder.append(ch);
			}
		}
		if (!builder.isEmpty()) {
			addToken(builder, tokens, trim);
		}
		return tokens;
	}

	private static void addToken(StringBuilder builder, List<String> tokens, boolean trim) {
		String token = builder.toString();
		if (trim) {
			token = token.trim();
		}
		if (!token.isEmpty()) {
			tokens.add(token);
		}
	}

	/**
	 * Remove the well-known {@code "Content-*"} HTTP headers.
	 * <p>Such headers should be cleared from the response if the intended
	 * body can't be written due to errors.
	 * @since 5.2.3
	 */
	public void clearContentHeaders() {
		this.headers.remove(HttpHeaders.CONTENT_DISPOSITION);
		this.headers.remove(HttpHeaders.CONTENT_ENCODING);
		this.headers.remove(HttpHeaders.CONTENT_LANGUAGE);
		this.headers.remove(HttpHeaders.CONTENT_LENGTH);
		this.headers.remove(HttpHeaders.CONTENT_LOCATION);
		this.headers.remove(HttpHeaders.CONTENT_RANGE);
		this.headers.remove(HttpHeaders.CONTENT_TYPE);
	}

	/**
	 * Retrieve a combined result from the field values of the ETag header.
	 * @param name the header name
	 * @return the combined result
	 * @throws IllegalArgumentException if parsing fails
	 * @since 4.3
	 */
	protected List<String> getETagValuesAsList(String name) {
		List<String> values = get(name);
		if (values == null) {
			return Collections.emptyList();
		}
		List<String> result = new ArrayList<>();
		for (String value : values) {
			if (value != null) {
				List<ETag> tags = ETag.parse(value);
				Assert.notEmpty(tags, "Could not parse header '" + name + "' with value '" + value + "'");
				for (ETag tag : tags) {
					result.add(tag.formattedTag());
				}
			}
		}
		return result;
	}

	/**
	 * Retrieve a combined result from the field values of multivalued headers.
	 * @param headerName the header name
	 * @return the combined result
	 * @since 4.3
	 */
	@Nullable
	protected String getFieldValues(String headerName) {
		List<String> headerValues = get(headerName);
		return (headerValues != null ? toCommaDelimitedString(headerValues) : null);
	}

	/**
	 * Turn the given list of header values into a comma-delimited result.
	 * @param headerValues the list of header values
	 * @return a combined result with comma delimitation
	 */
	protected String toCommaDelimitedString(List<String> headerValues) {
		StringJoiner joiner = new StringJoiner(", ");
		for (String val : headerValues) {
			if (val != null) {
				joiner.add(val);
			}
		}
		return joiner.toString();
	}

	/**
	 * Set the given header value, or remove the header if {@code null}.
	 * @param headerName the header name
	 * @param headerValue the header value, or {@code null} for none
	 */
	private void setOrRemove(String headerName, @Nullable String headerValue) {
		if (headerValue != null) {
			set(headerName, headerValue);
		}
		else {
			remove(headerName);
		}
	}


	// MultiValueMap implementation

	/**
	 * Return the first header value for the given header name, if any.
	 * @param headerName the header name
	 * @return the first header value, or {@code null} if none
	 */
	@Override
	@Nullable
	public String getFirst(String headerName) {
		return this.headers.getFirst(headerName);
	}

	/**
	 * Add the given, single header value under the given name.
	 * @param headerName the header name
	 * @param headerValue the header value
	 * @throws UnsupportedOperationException if adding headers is not supported
	 * @see #put(String, List)
	 * @see #set(String, String)
	 */
	@Override
	public void add(String headerName, @Nullable String headerValue) {
		this.headers.add(headerName, headerValue);
	}

	@Override
	public void addAll(String key, List<? extends String> values) {
		this.headers.addAll(key, values);
	}

	@Override
	public void addAll(MultiValueMap<String, String> values) {
		this.headers.addAll(values);
	}

	/**
	 * Set the given, single header value under the given name.
	 * @param headerName the header name
	 * @param headerValue the header value
	 * @throws UnsupportedOperationException if adding headers is not supported
	 * @see #put(String, List)
	 * @see #add(String, String)
	 */
	@Override
	public void set(String headerName, @Nullable String headerValue) {
		this.headers.set(headerName, headerValue);
	}

	@Override
	public void setAll(Map<String, String> values) {
		this.headers.setAll(values);
	}

	@Override
	public Map<String, String> toSingleValueMap() {
		return this.headers.toSingleValueMap();
	}

	@Override
	public Map<String, String> asSingleValueMap() {
		return this.headers.asSingleValueMap();
	}

	// Map implementation

	@Override
	public boolean isEmpty() {
		return this.headers.isEmpty();
	}

	@Override
	public boolean containsKey(Object key) {
		return this.headers.containsKey(key);
	}

	@Override
	public boolean containsValue(Object value) {
		return this.headers.containsValue(value);
	}

	@Override
	@Nullable
	public List<String> get(Object key) {
		return this.headers.get(key);
	}

	@Override
	public List<String> put(String key, List<String> value) {
		return this.headers.put(key, value);
	}

	@Override
	public List<String> remove(Object key) {
		return this.headers.remove(key);
	}

	@Override
	public void putAll(Map<? extends String, ? extends List<String>> map) {
		this.headers.putAll(map);
	}

	@Override
	public void clear() {
		this.headers.clear();
	}

	@Override
	public List<String> putIfAbsent(String key, List<String> value) {
		return this.headers.putIfAbsent(key, value);
	}

	// Map/MultiValueMap methods that can have duplicate header names: size/keySet/values/entrySet/forEach

	/**
	 * Return the number of headers in the collection. This can be inflated,
	 * see {@link HttpHeaders class level javadoc}.
	 */
	@Override
	public int size() {
		return this.headers.size();
	}

	/**
	 * Return a {@link Set} view of header names. This can include multiple
	 * casing variants of a given header name, see
	 * {@link HttpHeaders class level javadoc}.
	 */
	@Override
	public Set<String> keySet() {
		return this.headers.keySet();
	}

	/**
	 * Return a {@link Collection} view of all the header values, reconstructed
	 * from iterating over the {@link #keySet()}. This can include duplicates if
	 * multiple casing variants of a given header name are tracked, see
	 * {@link HttpHeaders class level javadoc}.
	 */
	@Override
	public Collection<List<String>> values() {
		return this.headers.values();
	}

	/**
	 * Return a {@link Set} views of header entries, reconstructed from
	 * iterating over the {@link #keySet()}. This can include duplicate entries
	 * if multiple casing variants of a given header name are tracked, see
	 * {@link HttpHeaders class level javadoc}.
	 * @see #headerSet()
	 */
	@Override
	public Set<Entry<String, List<String>>> entrySet() {
		return this.headers.entrySet();
	}

	/**
	 * Perform an action over each header, as when iterated via
	 * {@link #entrySet()}. This can include duplicate entries
	 * if multiple casing variants of a given header name are tracked, see
	 * {@link HttpHeaders class level javadoc}.
	 * @param action the action to be performed for each entry
	 */
	@Override
	public void forEach(BiConsumer<? super String, ? super List<String>> action) {
		this.headers.forEach(action);
	}

	/**
	 * Return a view of the headers as an entry {@code Set} of key-list pairs.
	 * Both {@link Iterator#remove()} and {@link java.util.Map.Entry#setValue}
	 * are supported and mutate the headers.
	 * <p>This collection is guaranteed to contain one entry per header name
	 * even if the backing structure stores multiple casing variants of names,
	 * at the cost of first copying the names into a case-insensitive set for
	 * filtering the iteration.
	 * @return a {@code Set} view that iterates over all headers in a
	 * case-insensitive manner
	 * @since 6.1.15
	 */
	public Set<Entry<String, List<String>>> headerSet() {
		return new CaseInsensitiveEntrySet(this.headers);
	}


	@Override
	public boolean equals(@Nullable Object other) {
		return (this == other || (other instanceof HttpHeaders that && unwrap(this).equals(unwrap(that))));
	}

	@Override
	public int hashCode() {
		return this.headers.hashCode();
	}

	@Override
	public String toString() {
		return formatHeaders(this.headers);
	}


	/**
	 * Apply a read-only {@code HttpHeaders} wrapper around the given headers, if necessary.
	 * <p>Also caches the parsed representations of the "Accept" and "Content-Type" headers.
	 * @param headers the headers to expose
	 * @return a read-only variant of the headers, or the original headers as-is
	 * (in case it happens to be a read-only {@code HttpHeaders} instance already)
	 * @since 5.3
	 */
	public static HttpHeaders readOnlyHttpHeaders(MultiValueMap<String, String> headers) {
		return (headers instanceof HttpHeaders httpHeaders ? readOnlyHttpHeaders(httpHeaders) :
				new ReadOnlyHttpHeaders(headers));
	}

	/**
	 * Apply a read-only {@code HttpHeaders} wrapper around the given headers, if necessary.
	 * <p>Also caches the parsed representations of the "Accept" and "Content-Type" headers.
	 * @param headers the headers to expose
	 * @return a read-only variant of the headers, or the original headers as-is if already read-only
	 */
	public static HttpHeaders readOnlyHttpHeaders(HttpHeaders headers) {
		Assert.notNull(headers, "HttpHeaders must not be null");
		return (headers instanceof ReadOnlyHttpHeaders ? headers : new ReadOnlyHttpHeaders(headers.headers));
	}

	/**
	 * Remove any read-only wrapper that may have been previously applied around
	 * the given headers via {@link #readOnlyHttpHeaders(HttpHeaders)}.
	 * <p>Once the writable instance is mutated, the read-only instance is likely
	 * to be out of sync and should be discarded.
	 * @param headers the headers to expose
	 * @return a writable variant of the headers, or the original headers as-is
	 * @since 5.1.1
	 * @deprecated as of 6.2 in favor of {@link #HttpHeaders(MultiValueMap)}.
	 */
	@Deprecated(since = "6.2", forRemoval = true)
	public static HttpHeaders writableHttpHeaders(HttpHeaders headers) {
		return new HttpHeaders(headers);
	}

	/**
	 * Helps to format HTTP header values, as HTTP header values themselves can
	 * contain comma-separated values, can become confusing with regular
	 * {@link Map} formatting that also uses commas between entries.
	 * <p>Additionally, this method displays the native list of header names
	 * with the mention {@code with native header names} if the underlying
	 * implementation stores multiple casing variants of header names (see
	 * {@link HttpHeaders class level javadoc}).
	 * @param headers the headers to format
	 * @return the headers to a String
	 * @since 5.1.4
	 */
	public static String formatHeaders(MultiValueMap<String, String> headers) {
		Set<String> headerNames = toCaseInsensitiveSet(headers.keySet());
		String suffix = "]";
		if (headerNames.size() != headers.size()) {
			suffix = "] with native header names " + headers.keySet();
		}

		return headerNames.stream()
				.map(headerName -> {
					List<String> values = headers.get(headerName);
					return headerName + ":" + (values.size() == 1 ?
							"\"" + values.get(0) + "\"" :
							values.stream().map(s -> "\"" + s + "\"").collect(Collectors.joining(", ")));
				})
				.collect(Collectors.joining(", ", "[", suffix));
	}

	/**
	 * Encode the given username and password into Basic Authentication credentials.
	 * <p>The encoded credentials returned by this method can be supplied to
	 * {@link #setBasicAuth(String)} to set the Basic Authentication header.
	 * @param username the username
	 * @param password the password
	 * @param charset the charset to use to convert the credentials into an octet
	 * sequence. Defaults to {@linkplain StandardCharsets#ISO_8859_1 ISO-8859-1}.
	 * @throws IllegalArgumentException if {@code username} or {@code password}
	 * contains characters that cannot be encoded to the given charset
	 * @since 5.2
	 * @see #setBasicAuth(String)
	 * @see #setBasicAuth(String, String)
	 * @see #setBasicAuth(String, String, Charset)
	 * @see <a href="https://tools.ietf.org/html/rfc7617">RFC 7617</a>
	 */
	public static String encodeBasicAuth(String username, String password, @Nullable Charset charset) {
		Assert.notNull(username, "Username must not be null");
		Assert.doesNotContain(username, ":", "Username must not contain a colon");
		Assert.notNull(password, "Password must not be null");
		if (charset == null) {
			charset = StandardCharsets.ISO_8859_1;
		}

		CharsetEncoder encoder = charset.newEncoder();
		if (!encoder.canEncode(username) || !encoder.canEncode(password)) {
			throw new IllegalArgumentException(
					"Username or password contains characters that cannot be encoded to " + charset.displayName());
		}

		String credentialsString = username + ":" + password;
		byte[] encodedBytes = Base64.getEncoder().encode(credentialsString.getBytes(charset));
		return new String(encodedBytes, charset);
	}


	private static MultiValueMap<String, String> unwrap(HttpHeaders headers) {
		while (headers.headers instanceof HttpHeaders httpHeaders) {
			headers = httpHeaders;
		}
		return headers.headers;
	}

	// Package-private: used in ResponseCookie
	static String formatDate(long date) {
		Instant instant = Instant.ofEpochMilli(date);
		ZonedDateTime time = ZonedDateTime.ofInstant(instant, GMT);
		return DATE_FORMATTER.format(time);
	}


	private static Set<String> toCaseInsensitiveSet(Set<String> originalSet) {
		final Set<String> deduplicatedSet = Collections.newSetFromMap(
				new LinkedCaseInsensitiveMap<>(originalSet.size(), Locale.ROOT));
		// add/addAll (put/putAll in LinkedCaseInsensitiveMap) retain the casing of the last occurrence.
		// Here we prefer the first.
		for (String header : originalSet) {
			//noinspection RedundantCollectionOperation
			if (!deduplicatedSet.contains(header)) {
				deduplicatedSet.add(header);
			}
		}
		return deduplicatedSet;
	}


	private static final class CaseInsensitiveEntrySet extends AbstractSet<Entry<String, List<String>>> {

		private final MultiValueMap<String, String> headers;
		private final Set<String> deduplicatedNames;

		public CaseInsensitiveEntrySet(MultiValueMap<String, String> headers) {
			this.headers = headers;
			this.deduplicatedNames = toCaseInsensitiveSet(headers.keySet());
		}

		@Override
		public Iterator<Map.Entry<String, List<String>>> iterator() {
			return new CaseInsensitiveIterator(this.deduplicatedNames.iterator());
		}

		@Override
		public int size() {
			return this.deduplicatedNames.size();
		}

		private final class CaseInsensitiveIterator implements Iterator<Map.Entry<String, List<String>>> {

			private final Iterator<String> namesIterator;

			@Nullable
			private String currentName;

			private CaseInsensitiveIterator(Iterator<String> namesIterator) {
				this.namesIterator = namesIterator;
				this.currentName = null;
			}

			@Override
			public boolean hasNext() {
				return this.namesIterator.hasNext();
			}

			@Override
			public Map.Entry<String, List<String>> next() {
				this.currentName = this.namesIterator.next();
				return new CaseInsensitiveEntry(this.currentName);
			}

			@Override
			public void remove() {
				if (this.currentName == null) {
					throw new IllegalStateException("No current Header in iterator");
				}
				if (!CaseInsensitiveEntrySet.this.headers.containsKey(this.currentName)) {
					throw new IllegalStateException("Header not present: " + this.currentName);
				}
				CaseInsensitiveEntrySet.this.headers.remove(this.currentName);
			}
		}

		private final class CaseInsensitiveEntry implements Map.Entry<String, List<String>> {

			private final String key;

			CaseInsensitiveEntry(String key) {
				this.key = key;
			}

			@Override
			public String getKey() {
				return this.key;
			}

			@Override
			public List<String> getValue() {
				return Objects.requireNonNull(CaseInsensitiveEntrySet.this.headers.get(this.key));
			}

			@Override
			public List<String> setValue(List<String> value) {
				List<String> previousValues = Objects.requireNonNull(
						CaseInsensitiveEntrySet.this.headers.get(this.key));
				CaseInsensitiveEntrySet.this.headers.put(this.key, value);
				return previousValues;
			}
		}
	}

}<|MERGE_RESOLUTION|>--- conflicted
+++ resolved
@@ -35,11 +35,7 @@
 import java.util.Base64;
 import java.util.Collection;
 import java.util.Collections;
-<<<<<<< HEAD
-=======
 import java.util.Iterator;
-import java.util.LinkedHashSet;
->>>>>>> 9b3cb153
 import java.util.List;
 import java.util.Locale;
 import java.util.Map;
@@ -1998,6 +1994,7 @@
 		return headerNames.stream()
 				.map(headerName -> {
 					List<String> values = headers.get(headerName);
+					Assert.notNull(values, "Expected at least one value for header " + headerName);
 					return headerName + ":" + (values.size() == 1 ?
 							"\"" + values.get(0) + "\"" :
 							values.stream().map(s -> "\"" + s + "\"").collect(Collectors.joining(", ")));
